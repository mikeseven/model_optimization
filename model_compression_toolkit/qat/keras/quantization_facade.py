# Copyright 2022 Sony Semiconductor Israel, Inc. All rights reserved.
#
# Licensed under the Apache License, Version 2.0 (the "License");
# you may not use this file except in compliance with the License.
# You may obtain a copy of the License at
#
#     http://www.apache.org/licenses/LICENSE-2.0
#
# Unless required by applicable law or agreed to in writing, software
# distributed under the License is distributed on an "AS IS" BASIS,
# WITHOUT WARRANTIES OR CONDITIONS OF ANY KIND, either express or implied.
# See the License for the specific language governing permissions and
# limitations under the License.
# ==============================================================================

from functools import partial
from typing import Callable

from mct_quantizers import KerasActivationQuantizationHolder

from model_compression_toolkit.constants import FOUND_TF
from model_compression_toolkit.core import CoreConfig
from model_compression_toolkit.core.common.mixed_precision.kpi_tools.kpi import KPI
<<<<<<< HEAD
from model_compression_toolkit.core.common.mixed_precision.mixed_precision_quantization_config import \
    MixedPrecisionQuantizationConfigV2
from model_compression_toolkit.target_platform_capabilities.target_platform.targetplatform2framework import TargetPlatformCapabilities
from model_compression_toolkit.core.runner import core_runner, _init_tensorboard_writer
=======
from model_compression_toolkit.core.common.mixed_precision.mixed_precision_quantization_config import (
    MixedPrecisionQuantizationConfigV2,
)
from model_compression_toolkit.core.runner import _init_tensorboard_writer, core_runner
from model_compression_toolkit.logger import Logger
>>>>>>> 7c0307e7
from model_compression_toolkit.ptq.runner import ptq_runner
from model_compression_toolkit.target_platform_capabilities.target_platform.targetplatform2framework import (
    TargetPlatformCapabilities,
)

if FOUND_TF:
    import tensorflow as tf
    from mct_quantizers import KerasActivationQuantizationHolder
    from tensorflow.keras.layers import Layer
    from tensorflow.keras.models import Model
    from mct_quantizers import KerasActivationQuantizationHolder
    from model_compression_toolkit.trainable_infrastructure import KerasTrainableQuantizationWrapper

<<<<<<< HEAD
    from mct_quantizers import KerasActivationQuantizationHolder, KerasQuantizationWrapper
    from model_compression_toolkit.core.keras.default_framework_info import DEFAULT_KERAS_INFO
    from model_compression_toolkit.core.keras.keras_implementation import KerasImplementation
    from model_compression_toolkit.core.keras.keras_model_validation import KerasModelValidation
    from model_compression_toolkit.target_platform_capabilities.constants import DEFAULT_TP_MODEL

    from model_compression_toolkit.core.keras.back2framework.keras_model_builder import KerasModelBuilder

=======
>>>>>>> 7c0307e7
    from model_compression_toolkit import get_target_platform_capabilities
    from model_compression_toolkit.constants import TENSORFLOW
    from model_compression_toolkit.core import common
    from model_compression_toolkit.core.common.framework_info import FrameworkInfo
    from model_compression_toolkit.core.keras.back2framework.keras_model_builder import KerasModelBuilder
    from model_compression_toolkit.core.keras.default_framework_info import DEFAULT_KERAS_INFO
    from model_compression_toolkit.core.keras.keras_implementation import KerasImplementation
    from model_compression_toolkit.core.keras.keras_model_validation import KerasModelValidation
    from model_compression_toolkit.qat.common.qat_config import QATConfig, is_qat_applicable
    from model_compression_toolkit.qat.keras.quantizer.quantization_builder import (
        get_activation_quantizer_holder,
        quantization_builder,
    )
    from model_compression_toolkit.target_platform_capabilities.constants import DEFAULT_TP_MODEL

    DEFAULT_KERAS_TPC = get_target_platform_capabilities(TENSORFLOW, DEFAULT_TP_MODEL)


    def qat_wrapper(n: common.BaseNode,
                    layer: Layer,
                    qat_config: QATConfig):
        """
        A function which takes a computational graph node and a keras layer and perform the quantization wrapping
        Args:
            qat_config: Configuration of QAT (such as training methods for example).
            n: A node of mct graph.
            layer: A keras layer.

        Returns: Wrapped layer

        """
        if is_qat_applicable(n, DEFAULT_KERAS_INFO):
            weights_quantizers, _ = quantization_builder(n,
                                                         qat_config,
                                                         DEFAULT_KERAS_INFO)
            if len(weights_quantizers) > 0:
                layer.trainable = True
                return KerasTrainableQuantizationWrapper(layer, weights_quantizers)
        return layer


    def keras_quantization_aware_training_init(in_model: Model,
                                               representative_data_gen: Callable,
                                               target_kpi: KPI = None,
                                               core_config: CoreConfig = CoreConfig(),
                                               qat_config: QATConfig = QATConfig(),
                                               fw_info: FrameworkInfo = DEFAULT_KERAS_INFO,
                                               target_platform_capabilities: TargetPlatformCapabilities = DEFAULT_KERAS_TPC):
        """
         Prepare a trained Keras model for quantization aware training. First the model quantization is optimized
         with post-training quantization, then the model layers are wrapped with QuantizeWrappers. The model is
         quantized using a symmetric quantization thresholds (power of two).
         The model is first optimized using several transformations (e.g. BatchNormalization folding to
         preceding layers). Then, using a given dataset, statistics (e.g. min/max, histogram, etc.) are
         being collected for each layer's output (and input, depends on the quantization configuration).
         For each possible bit width (per layer) a threshold is then being calculated using the collected
         statistics. Then, if given a mixed precision config in the core_config, using an ILP solver we find
         a mixed-precision configuration, and set a bit-width for each layer. The model is built with fake_quant
         nodes for quantizing activation. Weights are kept as float and are quantized online while training by the
         quantization wrapper's weight quantizer.
         In order to limit the maximal model's size, a target KPI need to be passed after weights_memory
         is set (in bytes).

         Args:
             in_model (Model): Keras model to quantize.
             representative_data_gen (Callable): Dataset used for initial calibration.
             target_kpi (KPI): KPI object to limit the search of the mixed-precision configuration as desired.
             core_config (CoreConfig): Configuration object containing parameters of how the model should be quantized, including mixed precision parameters.
             qat_config (QATConfig): QAT configuration
             fw_info (FrameworkInfo): Information needed for quantization about the specific framework (e.g., kernel channels indices, groups of layers by how they should be quantized, etc.).  `Default Keras info <https://github.com/sony/model_optimization/blob/main/model_compression_toolkit/core/keras/default_framework_info.py>`_
             target_platform_capabilities (TargetPlatformCapabilities): TargetPlatformCapabilities to optimize the Keras model according to.

         Returns:

             A quantized model.
             User information that may be needed to handle the quantized model.
             Custom-Objects dictionary for loading the saved kers model.

         Examples:

             Import MCT:

             >>> import model_compression_toolkit as mct

             Import a Keras model:

             >>> from tensorflow.keras.applications.mobilenet_v2 import MobileNetV2
             >>> model = MobileNetV2()

             Create a random dataset generator, for required number of calibration iterations (num_calibration_batches):
             In this example a random dataset of 10 batches each containing 4 images is used.

             >>> import numpy as np
             >>> num_calibration_batches = 10
             >>> def repr_datagen():
             >>>     for _ in range(num_calibration_batches):
             >>>         yield [np.random.random((4, 224, 224, 3))]

             Create a MCT core config, containing the quantization configuration:

             >>> config = mct.core.CoreConfig()

             If mixed precision is desired, create a MCT core config with a mixed-precision configuration, to quantize a model with different bitwidths for different layers.
             The candidates bitwidth for quantization should be defined in the target platform model:

             >>> config = mct.core.CoreConfig(mixed_precision_config=MixedPrecisionQuantizationConfigV2())

             For mixed-precision set a target KPI object:
             Create a KPI object to limit our returned model's size. Note that this value affects only coefficients
             that should be quantized (for example, the kernel of Conv2D in Keras will be affected by this value,
             while the bias will not):

             >>> kpi = mct.core.KPI(model.count_params() * 0.75)  # About 0.75 of the model size when quantized with 8 bits.

             Pass the model, the representative dataset generator, the configuration and the target KPI to get a
             quantized model:

             >>> quantized_model, quantization_info, custom_objects = mct.qat.keras_quantization_aware_training_init(model, repr_datagen, kpi, core_config=config)

             Use the quantized model for fine-tuning. For loading the model from file, use the custom_objects dictionary:

             >>> quantized_model = tf.keras.models.load_model(model_file, custom_objects=custom_objects)

             For more configuration options, please take a look at our `API documentation <https://sony.github.io/model_optimization/api/api_docs/modules/mixed_precision_quantization_config.html>`_.

         """
        KerasModelValidation(model=in_model,
                             fw_info=fw_info).validate()

        if core_config.mixed_precision_enable:
            if not isinstance(core_config.mixed_precision_config, MixedPrecisionQuantizationConfigV2):
                Logger.error("Given quantization config to mixed-precision facade is not of type "
                                    "MixedPrecisionQuantizationConfigV2. Please use keras_post_training_quantization API,"
                                    "or pass a valid mixed precision configuration.")

            Logger.info("Using experimental mixed-precision quantization. "
                               "If you encounter an issue please file a bug.")

        tb_w = _init_tensorboard_writer(fw_info)

        fw_impl = KerasImplementation()

        tg, bit_widths_config = core_runner(in_model=in_model,
                                            representative_data_gen=representative_data_gen,
                                            core_config=core_config,
                                            fw_info=fw_info,
                                            fw_impl=fw_impl,
                                            tpc=target_platform_capabilities,
                                            target_kpi=target_kpi,
                                            tb_w=tb_w)

        tg = ptq_runner(tg, representative_data_gen, core_config, fw_info, fw_impl, tb_w)

        _qat_wrapper = partial(qat_wrapper, qat_config=qat_config)
        qat_model, user_info = KerasModelBuilder(graph=tg,
                                                 fw_info=fw_info,
                                                 wrapper=_qat_wrapper,
                                                 get_activation_quantizer_holder_fn=partial(get_activation_quantizer_holder,
                                                                                            qat_config=qat_config)).build_model()

        user_info.mixed_precision_cfg = bit_widths_config
        #TODO: remove the last output after updating documentation.
        return qat_model, user_info, {}


    def keras_quantization_aware_training_finalize(in_model: Model) -> Model:
        """
         Convert a model fine-tuned by the user (Trainable quantizers) to a model with Inferable quantizers.

         Args:
             in_model (Model): Keras model to replace TrainableQuantizer with InferableQuantizer

         Returns:
             A quantized model with Inferable quantizers

         Examples:

             Import MCT:

             >>> import model_compression_toolkit as mct

             Import a Keras model:

             >>> from tensorflow.keras.applications.mobilenet_v2 import MobileNetV2
             >>> model = MobileNetV2()

             Create a random dataset generator:

             >>> import numpy as np
             >>> def repr_datagen(): yield [np.random.random((1, 224, 224, 3))]

             Create a MCT core config, containing the quantization configuration:

             >>> config = mct.core.CoreConfig()

             If mixed precision is desired, create a MCT core config with a mixed-precision configuration, to quantize a model with different bitwidths for different layers.
             The candidates bitwidth for quantization should be defined in the target platform model:

             >>> config = mct.core.CoreConfig(mixed_precision_config=MixedPrecisionQuantizationConfigV2())

             For mixed-precision set a target KPI object:
             Create a KPI object to limit our returned model's size. Note that this value affects only coefficients
             that should be quantized (for example, the kernel of Conv2D in Keras will be affected by this value,
             while the bias will not):

             >>> kpi = mct.core.KPI(model.count_params() * 0.75)  # About 0.75 of the model size when quantized with 8 bits.

             Pass the model, the representative dataset generator, the configuration and the target KPI to get a
             quantized model:

             >>> quantized_model, quantization_info, custom_objects = mct.qat.keras_quantization_aware_training_init(model, repr_datagen, kpi, core_config=config)

             Use the quantized model for fine-tuning. For loading the model from file, use the custom_objects dictionary:

             >>> quantized_model = tf.keras.models.load_model(model_file, custom_objects=custom_objects)
             >>> quantized_model = mct.qat.keras_quantization_aware_training_finalize(quantized_model)

         """
        def _export(layer):
            if isinstance(layer, KerasTrainableQuantizationWrapper):
                layer = layer.convert_to_inferable_quantizers()
            # In the KerasActivationQuantizationHolder case - converting the quantizers only
            # is not enough. We need to create a new layer with inferable quantizers. The reason for that
            # is that if we only convert the quantizers, the layer will have some weights (such as min, max,
            # threshold) that do not match the configuration, thus loading such a model will fail.
            # To overcome this, the convert_to_inferable_quantizers of KerasActivationQuantizationHolder
            # creates a new layer from its new configuration after converting the trainable quantizer
            # to an inferable quantizer.
            elif isinstance(layer, KerasActivationQuantizationHolder):
                layer = layer.convert_to_inferable_quantizers()
            return layer

        # clone each layer in the model and apply _export to layers with TrainableQuantizeWrappers
        exported_model = tf.keras.models.clone_model(in_model, input_tensors=None, clone_function=_export)

        return exported_model

else:
    # If tensorflow is not installed,
    # we raise an exception when trying to use these functions.
    def keras_quantization_aware_training_init(*args, **kwargs):
        Logger.critical('Installing tensorflow is mandatory '
                        'when using keras_quantization_aware_training_init. '
                        'Could not find Tensorflow package.')  # pragma: no cover


    def keras_quantization_aware_training_finalize(*args, **kwargs):
        Logger.critical('Installing tensorflow is mandatory '
                        'when using keras_quantization_aware_training_finalize. '
                        'Could not find Tensorflow package.')  # pragma: no cover<|MERGE_RESOLUTION|>--- conflicted
+++ resolved
@@ -21,18 +21,11 @@
 from model_compression_toolkit.constants import FOUND_TF
 from model_compression_toolkit.core import CoreConfig
 from model_compression_toolkit.core.common.mixed_precision.kpi_tools.kpi import KPI
-<<<<<<< HEAD
-from model_compression_toolkit.core.common.mixed_precision.mixed_precision_quantization_config import \
-    MixedPrecisionQuantizationConfigV2
-from model_compression_toolkit.target_platform_capabilities.target_platform.targetplatform2framework import TargetPlatformCapabilities
-from model_compression_toolkit.core.runner import core_runner, _init_tensorboard_writer
-=======
 from model_compression_toolkit.core.common.mixed_precision.mixed_precision_quantization_config import (
     MixedPrecisionQuantizationConfigV2,
 )
 from model_compression_toolkit.core.runner import _init_tensorboard_writer, core_runner
 from model_compression_toolkit.logger import Logger
->>>>>>> 7c0307e7
 from model_compression_toolkit.ptq.runner import ptq_runner
 from model_compression_toolkit.target_platform_capabilities.target_platform.targetplatform2framework import (
     TargetPlatformCapabilities,
@@ -43,25 +36,7 @@
     from mct_quantizers import KerasActivationQuantizationHolder
     from tensorflow.keras.layers import Layer
     from tensorflow.keras.models import Model
-    from mct_quantizers import KerasActivationQuantizationHolder
-    from model_compression_toolkit.trainable_infrastructure import KerasTrainableQuantizationWrapper
-
-<<<<<<< HEAD
-    from mct_quantizers import KerasActivationQuantizationHolder, KerasQuantizationWrapper
-    from model_compression_toolkit.core.keras.default_framework_info import DEFAULT_KERAS_INFO
-    from model_compression_toolkit.core.keras.keras_implementation import KerasImplementation
-    from model_compression_toolkit.core.keras.keras_model_validation import KerasModelValidation
-    from model_compression_toolkit.target_platform_capabilities.constants import DEFAULT_TP_MODEL
-
-    from model_compression_toolkit.core.keras.back2framework.keras_model_builder import KerasModelBuilder
-
-=======
->>>>>>> 7c0307e7
-    from model_compression_toolkit import get_target_platform_capabilities
-    from model_compression_toolkit.constants import TENSORFLOW
-    from model_compression_toolkit.core import common
-    from model_compression_toolkit.core.common.framework_info import FrameworkInfo
-    from model_compression_toolkit.core.keras.back2framework.keras_model_builder import KerasModelBuilder
+
     from model_compression_toolkit.core.keras.default_framework_info import DEFAULT_KERAS_INFO
     from model_compression_toolkit.core.keras.keras_implementation import KerasImplementation
     from model_compression_toolkit.core.keras.keras_model_validation import KerasModelValidation
@@ -74,10 +49,7 @@
 
     DEFAULT_KERAS_TPC = get_target_platform_capabilities(TENSORFLOW, DEFAULT_TP_MODEL)
 
-
-    def qat_wrapper(n: common.BaseNode,
-                    layer: Layer,
-                    qat_config: QATConfig):
+    def qat_wrapper(n: common.BaseNode, layer: Layer, qat_config: QATConfig):
         """
         A function which takes a computational graph node and a keras layer and perform the quantization wrapping
         Args:
@@ -89,192 +61,196 @@
 
         """
         if is_qat_applicable(n, DEFAULT_KERAS_INFO):
-            weights_quantizers, _ = quantization_builder(n,
-                                                         qat_config,
-                                                         DEFAULT_KERAS_INFO)
+            weights_quantizers, _ = quantization_builder(n, qat_config, DEFAULT_KERAS_INFO)
             if len(weights_quantizers) > 0:
                 layer.trainable = True
                 return KerasTrainableQuantizationWrapper(layer, weights_quantizers)
         return layer
 
-
-    def keras_quantization_aware_training_init(in_model: Model,
-                                               representative_data_gen: Callable,
-                                               target_kpi: KPI = None,
-                                               core_config: CoreConfig = CoreConfig(),
-                                               qat_config: QATConfig = QATConfig(),
-                                               fw_info: FrameworkInfo = DEFAULT_KERAS_INFO,
-                                               target_platform_capabilities: TargetPlatformCapabilities = DEFAULT_KERAS_TPC):
-        """
-         Prepare a trained Keras model for quantization aware training. First the model quantization is optimized
-         with post-training quantization, then the model layers are wrapped with QuantizeWrappers. The model is
-         quantized using a symmetric quantization thresholds (power of two).
-         The model is first optimized using several transformations (e.g. BatchNormalization folding to
-         preceding layers). Then, using a given dataset, statistics (e.g. min/max, histogram, etc.) are
-         being collected for each layer's output (and input, depends on the quantization configuration).
-         For each possible bit width (per layer) a threshold is then being calculated using the collected
-         statistics. Then, if given a mixed precision config in the core_config, using an ILP solver we find
-         a mixed-precision configuration, and set a bit-width for each layer. The model is built with fake_quant
-         nodes for quantizing activation. Weights are kept as float and are quantized online while training by the
-         quantization wrapper's weight quantizer.
-         In order to limit the maximal model's size, a target KPI need to be passed after weights_memory
-         is set (in bytes).
-
-         Args:
-             in_model (Model): Keras model to quantize.
-             representative_data_gen (Callable): Dataset used for initial calibration.
-             target_kpi (KPI): KPI object to limit the search of the mixed-precision configuration as desired.
-             core_config (CoreConfig): Configuration object containing parameters of how the model should be quantized, including mixed precision parameters.
-             qat_config (QATConfig): QAT configuration
-             fw_info (FrameworkInfo): Information needed for quantization about the specific framework (e.g., kernel channels indices, groups of layers by how they should be quantized, etc.).  `Default Keras info <https://github.com/sony/model_optimization/blob/main/model_compression_toolkit/core/keras/default_framework_info.py>`_
-             target_platform_capabilities (TargetPlatformCapabilities): TargetPlatformCapabilities to optimize the Keras model according to.
-
-         Returns:
-
-             A quantized model.
-             User information that may be needed to handle the quantized model.
-             Custom-Objects dictionary for loading the saved kers model.
-
-         Examples:
-
-             Import MCT:
-
-             >>> import model_compression_toolkit as mct
-
-             Import a Keras model:
-
-             >>> from tensorflow.keras.applications.mobilenet_v2 import MobileNetV2
-             >>> model = MobileNetV2()
-
-             Create a random dataset generator, for required number of calibration iterations (num_calibration_batches):
-             In this example a random dataset of 10 batches each containing 4 images is used.
-
-             >>> import numpy as np
-             >>> num_calibration_batches = 10
-             >>> def repr_datagen():
-             >>>     for _ in range(num_calibration_batches):
-             >>>         yield [np.random.random((4, 224, 224, 3))]
-
-             Create a MCT core config, containing the quantization configuration:
-
-             >>> config = mct.core.CoreConfig()
-
-             If mixed precision is desired, create a MCT core config with a mixed-precision configuration, to quantize a model with different bitwidths for different layers.
-             The candidates bitwidth for quantization should be defined in the target platform model:
-
-             >>> config = mct.core.CoreConfig(mixed_precision_config=MixedPrecisionQuantizationConfigV2())
-
-             For mixed-precision set a target KPI object:
-             Create a KPI object to limit our returned model's size. Note that this value affects only coefficients
-             that should be quantized (for example, the kernel of Conv2D in Keras will be affected by this value,
-             while the bias will not):
-
-             >>> kpi = mct.core.KPI(model.count_params() * 0.75)  # About 0.75 of the model size when quantized with 8 bits.
-
-             Pass the model, the representative dataset generator, the configuration and the target KPI to get a
-             quantized model:
-
-             >>> quantized_model, quantization_info, custom_objects = mct.qat.keras_quantization_aware_training_init(model, repr_datagen, kpi, core_config=config)
-
-             Use the quantized model for fine-tuning. For loading the model from file, use the custom_objects dictionary:
-
-             >>> quantized_model = tf.keras.models.load_model(model_file, custom_objects=custom_objects)
-
-             For more configuration options, please take a look at our `API documentation <https://sony.github.io/model_optimization/api/api_docs/modules/mixed_precision_quantization_config.html>`_.
-
-         """
-        KerasModelValidation(model=in_model,
-                             fw_info=fw_info).validate()
+    def keras_quantization_aware_training_init(
+        in_model: Model,
+        representative_data_gen: Callable,
+        target_kpi: KPI = None,
+        core_config: CoreConfig = CoreConfig(),
+        qat_config: QATConfig = QATConfig(),
+        fw_info: FrameworkInfo = DEFAULT_KERAS_INFO,
+        target_platform_capabilities: TargetPlatformCapabilities = DEFAULT_KERAS_TPC,
+    ):
+        """
+        Prepare a trained Keras model for quantization aware training. First the model quantization is optimized
+        with post-training quantization, then the model layers are wrapped with QuantizeWrappers. The model is
+        quantized using a symmetric quantization thresholds (power of two).
+        The model is first optimized using several transformations (e.g. BatchNormalization folding to
+        preceding layers). Then, using a given dataset, statistics (e.g. min/max, histogram, etc.) are
+        being collected for each layer's output (and input, depends on the quantization configuration).
+        For each possible bit width (per layer) a threshold is then being calculated using the collected
+        statistics. Then, if given a mixed precision config in the core_config, using an ILP solver we find
+        a mixed-precision configuration, and set a bit-width for each layer. The model is built with fake_quant
+        nodes for quantizing activation. Weights are kept as float and are quantized online while training by the
+        quantization wrapper's weight quantizer.
+        In order to limit the maximal model's size, a target KPI need to be passed after weights_memory
+        is set (in bytes).
+
+        Args:
+            in_model (Model): Keras model to quantize.
+            representative_data_gen (Callable): Dataset used for initial calibration.
+            target_kpi (KPI): KPI object to limit the search of the mixed-precision configuration as desired.
+            core_config (CoreConfig): Configuration object containing parameters of how the model should be quantized, including mixed precision parameters.
+            qat_config (QATConfig): QAT configuration
+            fw_info (FrameworkInfo): Information needed for quantization about the specific framework (e.g., kernel channels indices, groups of layers by how they should be quantized, etc.).  `Default Keras info <https://github.com/sony/model_optimization/blob/main/model_compression_toolkit/core/keras/default_framework_info.py>`_
+            target_platform_capabilities (TargetPlatformCapabilities): TargetPlatformCapabilities to optimize the Keras model according to.
+
+        Returns:
+
+            A quantized model.
+            User information that may be needed to handle the quantized model.
+            Custom-Objects dictionary for loading the saved kers model.
+
+        Examples:
+
+            Import MCT:
+
+            >>> import model_compression_toolkit as mct
+
+            Import a Keras model:
+
+            >>> from tensorflow.keras.applications.mobilenet_v2 import MobileNetV2
+            >>> model = MobileNetV2()
+
+            Create a random dataset generator, for required number of calibration iterations (num_calibration_batches):
+            In this example a random dataset of 10 batches each containing 4 images is used.
+
+            >>> import numpy as np
+            >>> num_calibration_batches = 10
+            >>> def repr_datagen():
+            >>>     for _ in range(num_calibration_batches):
+            >>>         yield [np.random.random((4, 224, 224, 3))]
+
+            Create a MCT core config, containing the quantization configuration:
+
+            >>> config = mct.core.CoreConfig()
+
+            If mixed precision is desired, create a MCT core config with a mixed-precision configuration, to quantize a model with different bitwidths for different layers.
+            The candidates bitwidth for quantization should be defined in the target platform model:
+
+            >>> config = mct.core.CoreConfig(mixed_precision_config=MixedPrecisionQuantizationConfigV2())
+
+            For mixed-precision set a target KPI object:
+            Create a KPI object to limit our returned model's size. Note that this value affects only coefficients
+            that should be quantized (for example, the kernel of Conv2D in Keras will be affected by this value,
+            while the bias will not):
+
+            >>> kpi = mct.core.KPI(model.count_params() * 0.75)  # About 0.75 of the model size when quantized with 8 bits.
+
+            Pass the model, the representative dataset generator, the configuration and the target KPI to get a
+            quantized model:
+
+            >>> quantized_model, quantization_info, custom_objects = mct.qat.keras_quantization_aware_training_init(model, repr_datagen, kpi, core_config=config)
+
+            Use the quantized model for fine-tuning. For loading the model from file, use the custom_objects dictionary:
+
+            >>> quantized_model = tf.keras.models.load_model(model_file, custom_objects=custom_objects)
+
+            For more configuration options, please take a look at our `API documentation <https://sony.github.io/model_optimization/api/api_docs/modules/mixed_precision_quantization_config.html>`_.
+
+        """
+        KerasModelValidation(model=in_model, fw_info=fw_info).validate()
 
         if core_config.mixed_precision_enable:
             if not isinstance(core_config.mixed_precision_config, MixedPrecisionQuantizationConfigV2):
-                Logger.error("Given quantization config to mixed-precision facade is not of type "
-                                    "MixedPrecisionQuantizationConfigV2. Please use keras_post_training_quantization API,"
-                                    "or pass a valid mixed precision configuration.")
-
-            Logger.info("Using experimental mixed-precision quantization. "
-                               "If you encounter an issue please file a bug.")
+                Logger.error(
+                    "Given quantization config to mixed-precision facade is not of type "
+                    "MixedPrecisionQuantizationConfigV2. Please use keras_post_training_quantization API,"
+                    "or pass a valid mixed precision configuration."
+                )
+
+            Logger.info(
+                "Using experimental mixed-precision quantization. " "If you encounter an issue please file a bug."
+            )
 
         tb_w = _init_tensorboard_writer(fw_info)
 
         fw_impl = KerasImplementation()
 
-        tg, bit_widths_config = core_runner(in_model=in_model,
-                                            representative_data_gen=representative_data_gen,
-                                            core_config=core_config,
-                                            fw_info=fw_info,
-                                            fw_impl=fw_impl,
-                                            tpc=target_platform_capabilities,
-                                            target_kpi=target_kpi,
-                                            tb_w=tb_w)
+        tg, bit_widths_config = core_runner(
+            in_model=in_model,
+            representative_data_gen=representative_data_gen,
+            core_config=core_config,
+            fw_info=fw_info,
+            fw_impl=fw_impl,
+            tpc=target_platform_capabilities,
+            target_kpi=target_kpi,
+            tb_w=tb_w,
+        )
 
         tg = ptq_runner(tg, representative_data_gen, core_config, fw_info, fw_impl, tb_w)
 
         _qat_wrapper = partial(qat_wrapper, qat_config=qat_config)
-        qat_model, user_info = KerasModelBuilder(graph=tg,
-                                                 fw_info=fw_info,
-                                                 wrapper=_qat_wrapper,
-                                                 get_activation_quantizer_holder_fn=partial(get_activation_quantizer_holder,
-                                                                                            qat_config=qat_config)).build_model()
+        qat_model, user_info = KerasModelBuilder(
+            graph=tg,
+            fw_info=fw_info,
+            wrapper=_qat_wrapper,
+            get_activation_quantizer_holder_fn=partial(get_activation_quantizer_holder, qat_config=qat_config),
+        ).build_model()
 
         user_info.mixed_precision_cfg = bit_widths_config
-        #TODO: remove the last output after updating documentation.
+        # TODO: remove the last output after updating documentation.
         return qat_model, user_info, {}
 
-
     def keras_quantization_aware_training_finalize(in_model: Model) -> Model:
         """
-         Convert a model fine-tuned by the user (Trainable quantizers) to a model with Inferable quantizers.
-
-         Args:
-             in_model (Model): Keras model to replace TrainableQuantizer with InferableQuantizer
-
-         Returns:
-             A quantized model with Inferable quantizers
-
-         Examples:
-
-             Import MCT:
-
-             >>> import model_compression_toolkit as mct
-
-             Import a Keras model:
-
-             >>> from tensorflow.keras.applications.mobilenet_v2 import MobileNetV2
-             >>> model = MobileNetV2()
-
-             Create a random dataset generator:
-
-             >>> import numpy as np
-             >>> def repr_datagen(): yield [np.random.random((1, 224, 224, 3))]
-
-             Create a MCT core config, containing the quantization configuration:
-
-             >>> config = mct.core.CoreConfig()
-
-             If mixed precision is desired, create a MCT core config with a mixed-precision configuration, to quantize a model with different bitwidths for different layers.
-             The candidates bitwidth for quantization should be defined in the target platform model:
-
-             >>> config = mct.core.CoreConfig(mixed_precision_config=MixedPrecisionQuantizationConfigV2())
-
-             For mixed-precision set a target KPI object:
-             Create a KPI object to limit our returned model's size. Note that this value affects only coefficients
-             that should be quantized (for example, the kernel of Conv2D in Keras will be affected by this value,
-             while the bias will not):
-
-             >>> kpi = mct.core.KPI(model.count_params() * 0.75)  # About 0.75 of the model size when quantized with 8 bits.
-
-             Pass the model, the representative dataset generator, the configuration and the target KPI to get a
-             quantized model:
-
-             >>> quantized_model, quantization_info, custom_objects = mct.qat.keras_quantization_aware_training_init(model, repr_datagen, kpi, core_config=config)
-
-             Use the quantized model for fine-tuning. For loading the model from file, use the custom_objects dictionary:
-
-             >>> quantized_model = tf.keras.models.load_model(model_file, custom_objects=custom_objects)
-             >>> quantized_model = mct.qat.keras_quantization_aware_training_finalize(quantized_model)
-
-         """
+        Convert a model fine-tuned by the user (Trainable quantizers) to a model with Inferable quantizers.
+
+        Args:
+            in_model (Model): Keras model to replace TrainableQuantizer with InferableQuantizer
+
+        Returns:
+            A quantized model with Inferable quantizers
+
+        Examples:
+
+            Import MCT:
+
+            >>> import model_compression_toolkit as mct
+
+            Import a Keras model:
+
+            >>> from tensorflow.keras.applications.mobilenet_v2 import MobileNetV2
+            >>> model = MobileNetV2()
+
+            Create a random dataset generator:
+
+            >>> import numpy as np
+            >>> def repr_datagen(): yield [np.random.random((1, 224, 224, 3))]
+
+            Create a MCT core config, containing the quantization configuration:
+
+            >>> config = mct.core.CoreConfig()
+
+            If mixed precision is desired, create a MCT core config with a mixed-precision configuration, to quantize a model with different bitwidths for different layers.
+            The candidates bitwidth for quantization should be defined in the target platform model:
+
+            >>> config = mct.core.CoreConfig(mixed_precision_config=MixedPrecisionQuantizationConfigV2())
+
+            For mixed-precision set a target KPI object:
+            Create a KPI object to limit our returned model's size. Note that this value affects only coefficients
+            that should be quantized (for example, the kernel of Conv2D in Keras will be affected by this value,
+            while the bias will not):
+
+            >>> kpi = mct.core.KPI(model.count_params() * 0.75)  # About 0.75 of the model size when quantized with 8 bits.
+
+            Pass the model, the representative dataset generator, the configuration and the target KPI to get a
+            quantized model:
+
+            >>> quantized_model, quantization_info, custom_objects = mct.qat.keras_quantization_aware_training_init(model, repr_datagen, kpi, core_config=config)
+
+            Use the quantized model for fine-tuning. For loading the model from file, use the custom_objects dictionary:
+
+            >>> quantized_model = tf.keras.models.load_model(model_file, custom_objects=custom_objects)
+            >>> quantized_model = mct.qat.keras_quantization_aware_training_finalize(quantized_model)
+
+        """
+
         def _export(layer):
             if isinstance(layer, KerasTrainableQuantizationWrapper):
                 layer = layer.convert_to_inferable_quantizers()
@@ -298,12 +274,15 @@
     # If tensorflow is not installed,
     # we raise an exception when trying to use these functions.
     def keras_quantization_aware_training_init(*args, **kwargs):
-        Logger.critical('Installing tensorflow is mandatory '
-                        'when using keras_quantization_aware_training_init. '
-                        'Could not find Tensorflow package.')  # pragma: no cover
-
+        Logger.critical(
+            "Installing tensorflow is mandatory "
+            "when using keras_quantization_aware_training_init. "
+            "Could not find Tensorflow package."
+        )  # pragma: no cover
 
     def keras_quantization_aware_training_finalize(*args, **kwargs):
-        Logger.critical('Installing tensorflow is mandatory '
-                        'when using keras_quantization_aware_training_finalize. '
-                        'Could not find Tensorflow package.')  # pragma: no cover+        Logger.critical(
+            "Installing tensorflow is mandatory "
+            "when using keras_quantization_aware_training_finalize. "
+            "Could not find Tensorflow package."
+        )  # pragma: no cover